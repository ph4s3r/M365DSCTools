# Changelog for M365DSCTools

The format is based on and uses the types of changes according to [Keep a Changelog](https://keepachangelog.com/en/1.0.0/),
and this project adheres to [Semantic Versioning](https://semver.org/spec/v2.0.0.html).

## [Unreleased]

<<<<<<< HEAD
## [0.2.5] - 2024-03-19
=======
## [0.2.4] - 2024-03-19
>>>>>>> 19a39552

- Updated logging to new function in Add-ModulesToBlobStorage and Get-ModulesFromBlobStorage
- Updated Add-ModulesToBlobStorage and Get-ModulesFromBlobStorage to return a boolean with
  the result of the operation

## [0.2.3] - 2024-03-05

- Fixed issue in Set-PipelineYaml where an exception was thrown when the Defaults
  parameter was empty [Fixes #8](https://github.com/ykuijs/M365DSCTools/issues/8)

## [0.2.2] - 2024-02-29

- Fixed bug in Test-M365PowerShellDataFile where an incorrect path was generated.
- Converted the required parameter test in Test-M365PowerShellDataFile to an actual Pester
  test, so Pester will fail if the parameter is missing.
- Fixed issue in Test-M365PowerShellDataFile where errors were displayed when the example
  file did not contain a property that was specified in the data file.
- Fixed issue with correctly loading the ObjectGraphTools module, making
  sure the PSNode classes are available.
- Corrected location of generic information files in the Get-EnvironmentsGenericInfo function.
- Corrected issue in Set-PipelineYaml where the dependsOn property was written as an empty
  string instead of null.

## [0.2.1] - 2024-02-23

### Added

- Added new more advanced Write-Log function.
- Added Convert-M365DSCExportToPowerShellDataFile function to convert a Microsoft365DSC export
  to a PowerShell data file that complies with the format specified in the M365DSC.CompositeResources
  module.
- Added Copy-Object function to copy hashtable objects by value instead of by reference.
- Added Get-EnvironmentsGenericInfo function to retrieve generic information on the CICD
  config from the Generic data files.
- Added Import-PSDataFile function that fixes the limitation of the default
  Import-PowerShellDataFile function.
- Added Set-ADOEnvironment function to configure Azure DevOps environments correctly.
- Added Set-PipelineYaml function to configure Azure DevOps pipeline YAML files correctly.
- Added Test-M365PowerShellDataFile function to test if the merged data file complies with the
  Microsoft365DSC schema, as specified in the ExampleData file of the CompositeResources module.

### Changed

- Updated information in the Readme file

### Remove

- Rollback of the new DataObject functions. These will be replaced by the [ObjectGraphTools module](https://www.powershellgallery.com/packages/ObjectGraphTools)

## [0.2.0] - 2024-01-02

### Added

- Added new Compare-DataObject, Copy-DataObject, Merg-DataObject and Sort-DataObject functions.
  These new functions can be used to manipulate various data objects, such as arrays and hashtables,
  so they can be used in PowerShell DSC configurations.

### Fixed

- Added a folder deletion section to Add-ModulesToBlobStorage.ps1 to avoid packaging issues on self-hosted VMs.

## [0.1.5] - 2023-12-11

### Fixed

- Fixed bug in hashtable merge. Corrected Identity typo to Id.

## [0.1.4] - 2023-11-24

### Changed

- Added Id as a new value to merge items in an array, in addition to UniqueId, NodeName and Identity
- Updated package information in the module manifest file
- Added the caching of the Microsoft365DSC module itself to Azure Blob storage
- Extended the Get-ModulesFromBlobStorage function with the clear-out of existing modules
- Corrected certain log strings and function descriptions

## [0.1.2] - 2023-10-06

### Added

- First version of this module<|MERGE_RESOLUTION|>--- conflicted
+++ resolved
@@ -5,11 +5,11 @@
 
 ## [Unreleased]
 
-<<<<<<< HEAD
 ## [0.2.5] - 2024-03-19
-=======
+
+- Added required version range for ObjectGraphTools
+
 ## [0.2.4] - 2024-03-19
->>>>>>> 19a39552
 
 - Updated logging to new function in Add-ModulesToBlobStorage and Get-ModulesFromBlobStorage
 - Updated Add-ModulesToBlobStorage and Get-ModulesFromBlobStorage to return a boolean with
