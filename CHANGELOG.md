# Changelog for M365DSCTools

The format is based on and uses the types of changes according to [Keep a Changelog](https://keepachangelog.com/en/1.0.0/),
and this project adheres to [Semantic Versioning](https://semver.org/spec/v2.0.0.html).

## [Unreleased]

<<<<<<< HEAD
### Added

- Added new Compare-DataObject, Copy-DataObject, Merg-DataObject and Sort-DataObject functions.
  These new functions can be used to manipulate various data objects, such as arrays and hashtables,
  so they can be used in PowerShell DSC configurations.
=======
- Added a folder deletion section to Add-ModulesToBlobStorage.ps1 to avoid packaging issues on self-hosted VMs.
>>>>>>> 79ac0499

## [0.1.5] - 2023-12-11

### Fixed

- Fixed bug in hashtable merge. Corrected Identity typo to Id.

## [0.1.4] - 2023-11-24

### Changed

- Added Id as a new value to merge items in an array, in addition to UniqueId, NodeName and Identity
- Updated package information in the module manifest file
- Added the caching of the Microsoft365DSC module itself to Azure Blob storage
- Extended the Get-ModulesFromBlobStorage function with the clear-out of existing modules
- Corrected certain log strings and function descriptions

## [0.1.2] - 2023-10-06

### Added

- First version of this module<|MERGE_RESOLUTION|>--- conflicted
+++ resolved
@@ -5,21 +5,21 @@
 
 ## [Unreleased]
 
-<<<<<<< HEAD
 ### Added
 
 - Added new Compare-DataObject, Copy-DataObject, Merg-DataObject and Sort-DataObject functions.
   These new functions can be used to manipulate various data objects, such as arrays and hashtables,
   so they can be used in PowerShell DSC configurations.
-=======
-- Added a folder deletion section to Add-ModulesToBlobStorage.ps1 to avoid packaging issues on self-hosted VMs.
->>>>>>> 79ac0499
+
+### Fixed
+
+- Fixed bug in hashtable merge. Corrected Identity typo to Id.
 
 ## [0.1.5] - 2023-12-11
 
 ### Fixed
 
-- Fixed bug in hashtable merge. Corrected Identity typo to Id.
+- Added a folder deletion section to Add-ModulesToBlobStorage.ps1 to avoid packaging issues on self-hosted VMs.
 
 ## [0.1.4] - 2023-11-24
 
